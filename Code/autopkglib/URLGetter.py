--- conflicted
+++ resolved
@@ -47,16 +47,10 @@
                 return curl_path_pref
             else:
                 log_err(
-<<<<<<< HEAD
                     "WARNING: curl path given in the 'CURL_PATH' preference: "
                     f"'{curl_path_pref}' "
                     "either doesn't exist or is not executable! Falling back "
                     "to one set in PATH, or /usr/bin/curl."
-=======
-                    "WARNING: curl path given in the 'CURL_PATH' preference:'{}' "
-                    "either doesn't exist or is not executable! Falling back "
-                    "to one set in PATH, or /usr/bin/curl.".format(curl_path_pref)
->>>>>>> f4a146fe
                 )
 
         for path_env in os.environ["PATH"].split(":"):
@@ -81,12 +75,8 @@
 
     def add_curl_common_opts(self, curl_cmd):
         """Add request_headers and curl_opts to curl_cmd"""
-<<<<<<< HEAD
         for header, value in self.env.get("request_headers", {}).items():
             curl_cmd.extend(["--header", f"{header}: {value}"])
-=======
-        self.add_curl_headers(curl_cmd, self.env.get("request_headers"))
->>>>>>> f4a146fe
 
         for item in self.env.get("curl_opts", []):
             curl_cmd.extend([item])
@@ -190,53 +180,13 @@
 
         return proc_stdout, proc_stderr, proc.returncode
 
-<<<<<<< HEAD
-    def download(self, curl_cmd, text_mode=True):
-=======
-    def download_with_curl(self, curl_cmd):
->>>>>>> f4a146fe
+    def download_with_curl(self, curl_cmd, text=True):
         """Launch curl, return its output, and handle failures."""
 
-        proc_stdout, proc_stderr, retcode = self.execute_curl(curl_cmd, text_mode)
+        proc_stdout, proc_stderr, retcode = self.execute_curl(curl_cmd, text)
 
         if retcode:  # Non-zero exit code from curl => problem with download
             curl_err = self.parse_curl_error(proc_stderr)
-<<<<<<< HEAD
-            raise ProcessorError(f"curl failure: {curl_err} (exit code {retcode})")
-
-        return proc_stdout
-
-    def prepare_base_curl_cmd(self, url):
-        """Assemble base curl command and return it."""
-        curl_cmd = [
-            self.curl_binary(),
-            "--silent",
-            "--show-error",
-            "--no-buffer",
-            "--dump-header",
-            "-",
-            "--speed-time",
-            "30",
-            "--location",
-            "--url",
-            url,
-        ]
-        return curl_cmd
-
-    def prepare_download_curl_cmd(self, url, pathname_temporary):
-        """Assemble file download curl command and return it."""
-        curl_cmd = self.prepare_base_curl_cmd(url)
-        curl_cmd.extend(["--fail", "--output", pathname_temporary])
-        self.add_curl_common_opts(curl_cmd)
-        return curl_cmd
-
-    def simple_download(self, url, filename):
-        """Download URL to filename."""
-        curl_cmd = self.prepare_download_curl_cmd(url, filename)
-        self.download(curl_cmd)
-        # This will raise a ProcessorError if it fails, so we can safely assume
-        # at this point that we have a good download
-=======
             raise ProcessorError(
                 "curl failure: {} (exit code {})".format(curl_err, retcode)
             )
@@ -252,7 +202,6 @@
         output = self.download_with_curl(curl_cmd)
 
         return output
->>>>>>> f4a146fe
 
     def main(self):
         pass

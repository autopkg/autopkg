--- conflicted
+++ resolved
@@ -92,17 +92,7 @@
         return (match.group(match.lastindex or 0), match.groupdict(), )
 
     def main(self):
-<<<<<<< HEAD
         output_var_name = self.env['result_output_var_name']
-=======
-        output_var_name = None
-
-        if ('result_output_var_name' in self.env
-                and self.env['result_output_var_name']):
-            output_var_name = self.env['result_output_var_name']
-        else:
-            output_var_name = 'match'
->>>>>>> 6432ce2a
 
         headers = self.env.get('request_headers', {})
 

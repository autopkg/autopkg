#!/usr/local/autopkg/python
#
# Refactoring 2018 Michal Moravec
# Copyright 2014 Timothy Sutton
#
# Licensed under the Apache License, Version 2.0 (the "License");
# you may not use this file except in compliance with the License.
# You may obtain a copy of the License at
#
#     http://www.apache.org/licenses/LICENSE-2.0
#
# Unless required by applicable law or agreed to in writing, software
# distributed under the License is distributed on an "AS IS" BASIS,
# WITHOUT WARRANTIES OR CONDITIONS OF ANY KIND, either express or implied.
# See the License for the specific language governing permissions and
# limitations under the License.
"""Routines for working with the GitHub API"""

import json
import os
import re
import tempfile
from typing import List, Optional

from autopkglib import get_pref, log, log_err
from autopkglib.URLGetter import URLGetter

BASE_URL = "https://api.github.com"
TOKEN_LOCATION = os.path.expanduser("~/.autopkg_gh_token")
DEFAULT_SEARCH_USER = "autopkg"


class GitHubSession(URLGetter):
    """Handles a session with the GitHub API"""

    def __init__(
        self, curl_path=None, curl_opts=None, github_url=None, token_path=TOKEN_LOCATION
    ):
        super(GitHubSession, self).__init__()
        self.env = {}
        self.env["url"] = None
        if curl_path:
            self.env["CURL_PATH"] = curl_path
        if curl_opts:
            self.env["curl_opts"] = curl_opts
        if github_url:
            self.url = github_url
        else:
            self.url = BASE_URL
<<<<<<< HEAD
        self.http_result_code = None
        if token_path.startswith("~"):
            token_abspath = os.path.expanduser(token_path)
        else:
            token_abspath = token_path
        self.token = self._get_token(token_path=token_abspath)

    def _get_token(self, token_path: str = TOKEN_LOCATION) -> Optional[str]:
        """Reads token from perferences or TOKEN_LOCATION.
            Otherwise returns None.
        """
        token_location = token_path
        token = get_pref("GITHUB_TOKEN")
        if not token and os.path.exists(token_location):
            try:
                with open(token_location, "r") as tokenf:
                    token = tokenf.read()
            except OSError as err:
                log_err(f"Couldn't read token file at {token_location}! Error: {err}")
                token = None
        # TODO: validate token given we found one but haven't checked its
        # auth status
        return token
    
    def get_or_setup_token(self):
=======
        token = get_pref("GITHUB_TOKEN")
        self.http_result_code = None
        if token:
            self.token = token
        else:
            if token_path.startswith("~"):
                token_location = os.path.expanduser(token_path)
            else:
                token_location = token_path
            if os.path.exists(token_location):
                try:
                    with open(token_location, "r") as tokenf:
                        self.token = tokenf.read()
                except OSError as err:
                    log_err(
                        f"Couldn't read token file at {token_location}! Error: {err}"
                    )
                    self.token = None
            else:
                self.token = None

    def setup_token(self):
>>>>>>> 03872e33
        """Setup a GitHub OAuth token string. Will help to create one if necessary.
        The string will be stored in TOKEN_LOCATION and used again
        if it exists."""

        token = self._get_token()
        if not token and not os.path.exists(TOKEN_LOCATION):
            print(
                """Create a new token in your GitHub settings page:

    https://github.com/settings/tokens

To save the token, paste it to the following prompt."""
            )

            token = input("Token: ")
            if token:
                log(f"Writing token file {TOKEN_LOCATION}.")
                try:
                    with open(TOKEN_LOCATION, "w") as tokenf:
                        tokenf.write(token)
                    os.chmod(TOKEN_LOCATION, 0o600)
                except OSError as err:
                    log_err(
                        f"Couldn't write token file at {TOKEN_LOCATION}! Error: {err}"
                    )
            else:
                log("Skipping token file creation.")

        self.token = token
        return token

    def prepare_curl_cmd(
        self, method, accept, headers, data, temp_content
    ) -> List[str]:
        """Assemble curl command and return it."""
        curl_cmd = [
            self.curl_binary(),
            "--location",
            "--silent",
            "--show-error",
            "--fail",
            "--dump-header",
            "-",
        ]

        curl_cmd.extend(["-X", method])
        curl_cmd.extend(["--header", "User-Agent: AutoPkg"])
        curl_cmd.extend(["--header", f"Accept: {accept}"])

        # Pass the GitHub token as a header
        if self.token:
            curl_cmd.extend(["--header", f"Authorization: token {self.token}"])

        self.add_curl_common_opts(curl_cmd)

        # Additional headers if defined
        if headers:
            for header, value in headers.items():
                curl_cmd.extend(["--header", f"{header}: {value}"])

        # Set the data header if defined
        if data:
            data = json.dumps(data)
            curl_cmd.extend(["-d", data, "--header", "Content-Type: application/json"])

        # Final argument to curl is the URL
        curl_cmd.extend(["--url", self.env["url"]])
        curl_cmd.extend(["--output", temp_content])

        return curl_cmd

    def download_with_curl(self, curl_cmd):
        """Download file using curl and return raw headers."""

        p_stdout, p_stderr, retcode = self.execute_curl(curl_cmd)

        if retcode:  # Non-zero exit code from curl => problem with download
            curl_err = self.parse_curl_error(p_stderr)
            log_err(
                f"Curl failure: Could not retrieve URL {self.env['url']}: {curl_err}"
            )

            if retcode == 22:
                # 22 means any 400 series return code. Note: header seems not to
                # be dumped to STDOUT for immediate failures. Hence
                # http_result_code is likely blank/000. Read it from stderr.
                if re.search(r"URL returned error: [0-9]+", p_stderr):
                    m = re.match(r".* (?P<status_code>\d+) .*", p_stderr)
                    if m.group("status_code"):
                        self.http_result_code = m.group("status_code")

        return p_stdout

    def search_for_name(
        self,
        name: str,
        path_only: bool = False,
        user: str = DEFAULT_SEARCH_USER,
        use_token: bool = False,
        results_limit: int = 100,
    ):
        """Search GitHub for results for a given name."""

        query = f"q={name}+extension:recipe+user:{user}"
        if path_only:
            query += "+in:path,filepath"
        else:
            query += "+in:path,file"
        query += f"&per_page={results_limit}"

        results = self.code_search(query, use_token=use_token)

        if not results or not results.get("total_count"):
            log("Nothing found.")
            return []

        results_items = results["items"]

        if not results_items:
            log("Nothing found.")
            return []
        return results_items

    def code_search(self, query: str, use_token: bool = False):
        """Search GitHub code repos"""
        if use_token:
            _ = self.get_or_setup_token()
        # Do the search, including text match metadata
        (results, code) = self.call_api(
            "/search/code",
            query=query,
            accept="application/vnd.github.v3.text-match+json",
        )

        if code == 403:
            log_err(
                "You've probably hit the GitHub's search rate limit, officially 5 "
                "requests per minute.\n"
            )
            if results:
                log_err("Server response follows:\n")
                log_err(results.get("message", None))
                log_err(results.get("documentation_url", None))

            return None
        if results is None or code is None:
            log_err("A GitHub API error occurred!")
            return None
        return results

    def call_api(
        self,
        endpoint: str,
        method: str = "GET",
        query: str = None,
        data=None,
        headers=None,
        accept="application/vnd.github.v3+json",
    ):
        """Return a tuple of a serialized JSON response and HTTP status code
        from a call to a GitHub API endpoint. Certain APIs return no JSON
        result and so the first item in the tuple (the response) will be None.

        endpoint: REST endpoint, beginning with a forward-slash
        method: optional alternate HTTP method to use other than GET
        query: optional additional query to include with URI (passed directly)
        data: optional dict that will be sent as JSON with request
        headers: optional dict of additional headers to send with request
        accept: optional Accept media type for exceptional APIs (like release
                assets)."""

        # Compose the URL
        self.env["url"] = self.url + endpoint
        if query:
            self.env["url"] += "?" + query

        temp_content = tempfile.NamedTemporaryFile().name
        # Prepare curl command
        curl_cmd = self.prepare_curl_cmd(method, accept, headers, data, temp_content)

        # Execute curl command and parse headers
        raw_headers = self.download_with_curl(curl_cmd)
        header = self.parse_headers(raw_headers)
        if header["http_result_code"] != "000":
            self.http_result_code = int(header["http_result_code"])

        try:
            with open(temp_content) as f:
                resp_data = json.load(f)
        except json.JSONDecodeError:
            resp_data = None

        return (resp_data, self.http_result_code)


def print_gh_search_results(results_items):
    """Pretty print our GitHub search results"""
    if not results_items:
        return
    column_spacer = 4
    max_name_length = max([len(r["name"]) for r in results_items]) + column_spacer
    max_repo_length = (
        max([len(r["repository"]["name"]) for r in results_items]) + column_spacer
    )
    spacers = (max_name_length, max_repo_length)

    print()
    format_str = "%-{}s %-{}s %-40s".format(*spacers)
    print(format_str % ("Name", "Repo", "Path"))
    print(format_str % ("----", "----", "----"))
    results_items.sort(key=lambda x: x["repository"]["name"])
    for result in results_items:
        repo = result["repository"]
        name = result["name"]
        path = result["path"]
        if repo["full_name"].startswith("autopkg"):
            repo_name = repo["name"]
        else:
            repo_name = repo["full_name"]
        print(format_str % (name, repo_name, path))<|MERGE_RESOLUTION|>--- conflicted
+++ resolved
@@ -47,7 +47,6 @@
             self.url = github_url
         else:
             self.url = BASE_URL
-<<<<<<< HEAD
         self.http_result_code = None
         if token_path.startswith("~"):
             token_abspath = os.path.expanduser(token_path)
@@ -59,44 +58,19 @@
         """Reads token from perferences or TOKEN_LOCATION.
             Otherwise returns None.
         """
-        token_location = token_path
         token = get_pref("GITHUB_TOKEN")
-        if not token and os.path.exists(token_location):
+        if not token and os.path.exists(token_path):
             try:
-                with open(token_location, "r") as tokenf:
+                with open(token_path, "r") as tokenf:
                     token = tokenf.read()
             except OSError as err:
-                log_err(f"Couldn't read token file at {token_location}! Error: {err}")
+                log_err(f"Couldn't read token file at {token_path}! Error: {err}")
                 token = None
         # TODO: validate token given we found one but haven't checked its
         # auth status
         return token
-    
+
     def get_or_setup_token(self):
-=======
-        token = get_pref("GITHUB_TOKEN")
-        self.http_result_code = None
-        if token:
-            self.token = token
-        else:
-            if token_path.startswith("~"):
-                token_location = os.path.expanduser(token_path)
-            else:
-                token_location = token_path
-            if os.path.exists(token_location):
-                try:
-                    with open(token_location, "r") as tokenf:
-                        self.token = tokenf.read()
-                except OSError as err:
-                    log_err(
-                        f"Couldn't read token file at {token_location}! Error: {err}"
-                    )
-                    self.token = None
-            else:
-                self.token = None
-
-    def setup_token(self):
->>>>>>> 03872e33
         """Setup a GitHub OAuth token string. Will help to create one if necessary.
         The string will be stored in TOKEN_LOCATION and used again
         if it exists."""

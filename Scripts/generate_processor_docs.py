--- conflicted
+++ resolved
@@ -205,8 +205,6 @@
         output += "\n"
         writefile(output, pathname)
 
-<<<<<<< HEAD
-=======
     # Generate the Processors section of the Sidebar
     processor_heading = "  * **Processor Reference**"
     toc_string = ""
@@ -216,7 +214,6 @@
         page_name.replace(" ", "-")
         toc_string += "      * [[%s|%s]]\n" % (processor_name, page_name)
 
->>>>>>> abb7ef16
     # Merge in the new stuff!
     # - Scrape through the current _Sidebar.md, look for where the existing
     # processors block starts and ends

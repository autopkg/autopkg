--- conflicted
+++ resolved
@@ -180,20 +180,8 @@
         git_cmd.extend(["--branch", opts.autopkg_branch])
     git_cmd.extend([f"https://github.com/{publish_user}/{publish_repo}", autopkg_root])
     # clone Git master
-<<<<<<< HEAD
     print("** Clone git master")
     subprocess.check_call(git_cmd)
-=======
-    print("**Cloning git master")
-    subprocess.check_call(
-        [
-            "git",
-            "clone",
-            "https://github.com/%s/%s" % (publish_user, publish_repo),
-            autopkg_root,
-        ]
-    )
->>>>>>> 18ab4b93
     os.chdir(autopkg_root)
 
     # get the current autopkg version
@@ -203,11 +191,7 @@
         current_version = plist["Version"]
     except BaseException:
         sys.exit("Couldn't determine current autopkg version!")
-<<<<<<< HEAD
     print(f"** Current AutoPkg version: {current_version}")
-=======
-    print("**Current AutoPkg version: %s" % current_version)
->>>>>>> 18ab4b93
     if LooseVersion(next_version) <= LooseVersion(current_version):
         sys.exit(
             f"Next version (gave {next_version}) must be greater than current version "
@@ -252,11 +236,7 @@
     )
     subprocess.check_call(["git", "tag", tag_name])
     if not opts.dry_run:
-<<<<<<< HEAD
         print("** Pushing git release")
-=======
-        print("**Pushing commit")
->>>>>>> 18ab4b93
         subprocess.check_call(["git", "push", "origin", "master"])
         subprocess.check_call(["git", "push", "--tags", "origin", "master"])
 
@@ -268,11 +248,6 @@
         sys.exit("Couldn't extract release notes for this version!")
     release_notes = match.group("current_ver_notes")
 
-<<<<<<< HEAD
-=======
-    # run the actual AutoPkg.pkg recipe
-    print("**Cloning autopkg-recipes")
->>>>>>> 18ab4b93
     recipes_dir = tempfile.mkdtemp()
     git_cmd = ["git", "clone"]
     if opts.recipe_branch:
